--- conflicted
+++ resolved
@@ -1,34 +1,8 @@
 import os, json, numpy as np, torch, torch.nn as nn
 from torch.utils.data import DataLoader
 from sklearn.metrics import roc_auc_score, average_precision_score
+from typing import Dict
 from .utils import seed_everything
-<<<<<<< HEAD
-def pr_auc(y, p): 
-    try: return average_precision_score(y,p)
-    except: return float("nan")
-def roc_auc(y, p):
-    try: return roc_auc_score(y,p)
-    except: return float("nan")
-def train(model, train_ds, val_ds, device="cpu", batch_size=64, lr=1e-3, weight_decay=1e-4, max_epochs=50, patience=7, workdir="."):
-    seed_everything(42); os.makedirs(os.path.join(workdir,"artifacts"),exist_ok=True); os.makedirs(os.path.join(workdir,"reports"),exist_ok=True)
-    tr=DataLoader(train_ds,batch_size=batch_size,shuffle=True); va=DataLoader(val_ds,batch_size=batch_size,shuffle=False)
-    model.to(device); opt=torch.optim.AdamW(model.parameters(),lr=lr,weight_decay=weight_decay); sch=torch.optim.lr_scheduler.ReduceLROnPlateau(opt,mode="max",factor=0.5,patience=2)
-    loss_fn=nn.BCEWithLogitsLoss(); best_ap=-1.0; wait=0; hist=[]
-    for ep in range(1,max_epochs+1):
-        model.train(); n=0; tl=0.0
-        for G,L,Y in tr:
-            G=torch.tensor(G,dtype=torch.float32,device=device); L=torch.tensor(L,dtype=torch.float32,device=device); Y=torch.tensor(Y,dtype=torch.float32,device=device)
-            logit=model(G,L).squeeze(1); loss=loss_fn(logit,Y); opt.zero_grad(); loss.backward(); opt.step(); tl+=loss.item()*Y.shape[0]; n+=Y.shape[0]
-        tl/=max(n,1)
-        model.eval(); vs=[]; vy=[]
-        with torch.no_grad():
-            for G,L,Y in va:
-                G=torch.tensor(G,dtype=torch.float32,device=device); L=torch.tensor(L,dtype=torch.float32,device=device); Y=torch.tensor(Y,dtype=torch.float32,device=device)
-                logit=model(G,L).squeeze(1); vs.append(torch.sigmoid(logit).cpu().numpy()); vy.append(Y.cpu().numpy())
-        vy=np.concatenate(vy) if vy else np.zeros(0); vp=np.concatenate(vs) if vs else np.zeros(0); ap=pr_auc(vy,vp); auc=roc_auc(vy,vp); sch.step(0.0 if np.isnan(ap) else ap)
-        hist.append({"epoch":ep,"train_loss":float(tl),"val_ap":float(ap),"val_auc":float(auc)})
-        if ap>best_ap: best_ap=ap; torch.save(model.state_dict(), os.path.join(workdir,"artifacts","cnn1d.pt")); wait=0
-=======
 
 def pr_auc(y_true, y_prob):
     try: return average_precision_score(y_true, y_prob)
@@ -64,7 +38,6 @@
 
     for epoch in range(1, max_epochs+1):
         model.train(); train_loss=0.0; n=0
-        t0=time.perf_counter()
         for G,L,Y in train_loader:
             G=_to_float_tensor(G)
             L=_to_float_tensor(L)
@@ -90,9 +63,8 @@
         history.append({"epoch":epoch,"train_loss":train_loss,"val_ap":float(ap),"val_auc":float(auc)})
         if ap>best_ap:
             best_ap=ap; torch.save(model.state_dict(), best_path); wait=0
->>>>>>> 83a8db0a
         else:
             wait+=1
             if wait>=patience: break
-    with open(os.path.join(workdir,"reports","metrics_cnn.json"),"w",encoding="utf-8") as f: json.dump({"best_val_ap":float(best_ap),"history":hist},f,ensure_ascii=False,indent=2)
+    with open(os.path.join(workdir,"reports","metrics_cnn.json"),"w",encoding="utf-8") as f: json.dump({"best_val_ap":float(best_ap),"history":history},f,ensure_ascii=False,indent=2)
     return {"best_val_ap":float(best_ap)}