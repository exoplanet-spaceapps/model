--- conflicted
+++ resolved
@@ -1,10 +1,5 @@
 .ipynb_checkpoints/
 __pycache__/
-<<<<<<< HEAD
-artifacts/**
-outputs/**
-reports/**
-=======
 *.py[cod]
 *$py.class
 
@@ -199,7 +194,6 @@
 
 # Claude Code configuration and prompts (local only)
 .claude/
->>>>>>> 83a8db0a
 CLAUDE.md
 prompts/claude-commands.md
 README_UPGRADE.md